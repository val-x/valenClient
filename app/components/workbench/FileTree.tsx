--- conflicted
+++ resolved
@@ -111,11 +111,7 @@
     };
 
     return (
-<<<<<<< HEAD
-      <div className={classNames('text-sm', className)}>
-=======
       <div className={classNames('text-sm', className, 'overflow-y-auto')}>
->>>>>>> 67197f0c
         {filteredFileList.map((fileOrFolder) => {
           switch (fileOrFolder.kind) {
             case 'file': {
